--- conflicted
+++ resolved
@@ -4,17 +4,13 @@
  * SPDX-License-Identifier: Apache-2.0
  */
 
-<<<<<<< HEAD
-import { BaseTool, Kind, ToolResult } from './tools.js';
-=======
 import {
   BaseTool,
+  Kind,
   ToolResult,
   ToolEditConfirmationDetails,
   ToolConfirmationOutcome,
-  Icon,
 } from './tools.js';
->>>>>>> 820169ba
 import { FunctionDeclaration, Type } from '@google/genai';
 import * as fs from 'fs/promises';
 import * as path from 'path';
