/**
 * @license
 * Copyright 2025 Google LLC
 * SPDX-License-Identifier: Apache-2.0
 */

import { Client } from '@modelcontextprotocol/sdk/client/index.js';
import { Transport } from '@modelcontextprotocol/sdk/shared/transport.js';
import { StdioClientTransport } from '@modelcontextprotocol/sdk/client/stdio.js';
import {
  SSEClientTransport,
  SSEClientTransportOptions,
} from '@modelcontextprotocol/sdk/client/sse.js';
import {
  StreamableHTTPClientTransport,
  StreamableHTTPClientTransportOptions,
} from '@modelcontextprotocol/sdk/client/streamableHttp.js';
import {
  Prompt,
  ListPromptsResultSchema,
  GetPromptResult,
  GetPromptResultSchema,
} from '@modelcontextprotocol/sdk/types.js';
import { parse } from 'shell-quote';
import { AuthProviderType, MCPServerConfig } from '../config/config.js';
import { GoogleCredentialProvider } from '../mcp/google-auth-provider.js';
import { DiscoveredMCPTool } from './mcp-tool.js';

import { FunctionDeclaration, mcpToTool } from '@google/genai';
import { sanitizeParameters, ToolRegistry } from './tool-registry.js';
import { PromptRegistry } from '../prompts/prompt-registry.js';
import { MCPOAuthProvider } from '../mcp/oauth-provider.js';
import { OAuthUtils } from '../mcp/oauth-utils.js';
import { MCPOAuthTokenStorage } from '../mcp/oauth-token-storage.js';
import { getErrorMessage } from '../utils/errors.js';

export const MCP_DEFAULT_TIMEOUT_MSEC = 10 * 60 * 1000; // default to 10 minutes

export type DiscoveredMCPPrompt = Prompt & {
  serverName: string;
  invoke: (params: Record<string, unknown>) => Promise<GetPromptResult>;
};

/**
 * Enum representing the connection status of an MCP server
 */
export enum MCPServerStatus {
  /** Server is disconnected or experiencing errors */
  DISCONNECTED = 'disconnected',
  /** Server is in the process of connecting */
  CONNECTING = 'connecting',
  /** Server is connected and ready to use */
  CONNECTED = 'connected',
}

/**
 * Enum representing the overall MCP discovery state
 */
export enum MCPDiscoveryState {
  /** Discovery has not started yet */
  NOT_STARTED = 'not_started',
  /** Discovery is currently in progress */
  IN_PROGRESS = 'in_progress',
  /** Discovery has completed (with or without errors) */
  COMPLETED = 'completed',
}

/**
 * Map to track the status of each MCP server within the core package
 */
const serverStatuses: Map<string, MCPServerStatus> = new Map();

/**
 * Track the overall MCP discovery state
 */
let mcpDiscoveryState: MCPDiscoveryState = MCPDiscoveryState.NOT_STARTED;

/**
 * Map to track which MCP servers have been discovered to require OAuth
 */
export const mcpServerRequiresOAuth: Map<string, boolean> = new Map();

/**
 * Event listeners for MCP server status changes
 */
type StatusChangeListener = (
  serverName: string,
  status: MCPServerStatus,
) => void;
const statusChangeListeners: StatusChangeListener[] = [];

/**
 * Add a listener for MCP server status changes
 */
export function addMCPStatusChangeListener(
  listener: StatusChangeListener,
): void {
  statusChangeListeners.push(listener);
}

/**
 * Remove a listener for MCP server status changes
 */
export function removeMCPStatusChangeListener(
  listener: StatusChangeListener,
): void {
  const index = statusChangeListeners.indexOf(listener);
  if (index !== -1) {
    statusChangeListeners.splice(index, 1);
  }
}

/**
 * Update the status of an MCP server
 */
function updateMCPServerStatus(
  serverName: string,
  status: MCPServerStatus,
): void {
  serverStatuses.set(serverName, status);
  // Notify all listeners
  for (const listener of statusChangeListeners) {
    listener(serverName, status);
  }
}

/**
 * Get the current status of an MCP server
 */
export function getMCPServerStatus(serverName: string): MCPServerStatus {
  return serverStatuses.get(serverName) || MCPServerStatus.DISCONNECTED;
}

/**
 * Get all MCP server statuses
 */
export function getAllMCPServerStatuses(): Map<string, MCPServerStatus> {
  return new Map(serverStatuses);
}

/**
 * Get the current MCP discovery state
 */
export function getMCPDiscoveryState(): MCPDiscoveryState {
  return mcpDiscoveryState;
}

/**
 * Extract WWW-Authenticate header from error message string.
 * This is a more robust approach than regex matching.
 *
 * @param errorString The error message string
 * @returns The www-authenticate header value if found, null otherwise
 */
function extractWWWAuthenticateHeader(errorString: string): string | null {
  // Try multiple patterns to extract the header
  const patterns = [
    /www-authenticate:\s*([^\n\r]+)/i,
    /WWW-Authenticate:\s*([^\n\r]+)/i,
    /"www-authenticate":\s*"([^"]+)"/i,
    /'www-authenticate':\s*'([^']+)'/i,
  ];

  for (const pattern of patterns) {
    const match = errorString.match(pattern);
    if (match) {
      return match[1].trim();
    }
  }

  return null;
}

/**
 * Handle automatic OAuth discovery and authentication for a server.
 *
 * @param mcpServerName The name of the MCP server
 * @param mcpServerConfig The MCP server configuration
 * @param wwwAuthenticate The www-authenticate header value
 * @returns True if OAuth was successfully configured and authenticated, false otherwise
 */
async function handleAutomaticOAuth(
  mcpServerName: string,
  mcpServerConfig: MCPServerConfig,
  wwwAuthenticate: string,
): Promise<boolean> {
  try {
    console.log(`🔐 '${mcpServerName}' requires OAuth authentication`);

    // Always try to parse the resource metadata URI from the www-authenticate header
    let oauthConfig;
    const resourceMetadataUri =
      OAuthUtils.parseWWWAuthenticateHeader(wwwAuthenticate);
    if (resourceMetadataUri) {
      oauthConfig = await OAuthUtils.discoverOAuthConfig(resourceMetadataUri);
    } else if (mcpServerConfig.url) {
      // Fallback: try to discover OAuth config from the base URL for SSE
      const sseUrl = new URL(mcpServerConfig.url);
      const baseUrl = `${sseUrl.protocol}//${sseUrl.host}`;
      oauthConfig = await OAuthUtils.discoverOAuthConfig(baseUrl);
    } else if (mcpServerConfig.httpUrl) {
      // Fallback: try to discover OAuth config from the base URL for HTTP
      const httpUrl = new URL(mcpServerConfig.httpUrl);
      const baseUrl = `${httpUrl.protocol}//${httpUrl.host}`;
      oauthConfig = await OAuthUtils.discoverOAuthConfig(baseUrl);
    }

    if (!oauthConfig) {
      console.error(
        `❌ Could not configure OAuth for '${mcpServerName}' - please authenticate manually with /mcp auth ${mcpServerName}`,
      );
      return false;
    }

    // OAuth configuration discovered - proceed with authentication

    // Create OAuth configuration for authentication
    const oauthAuthConfig = {
      enabled: true,
      authorizationUrl: oauthConfig.authorizationUrl,
      tokenUrl: oauthConfig.tokenUrl,
      scopes: oauthConfig.scopes || [],
    };

    // Perform OAuth authentication
    console.log(
      `Starting OAuth authentication for server '${mcpServerName}'...`,
    );
    await MCPOAuthProvider.authenticate(mcpServerName, oauthAuthConfig);

    console.log(
      `OAuth authentication successful for server '${mcpServerName}'`,
    );
    return true;
  } catch (error) {
    console.error(
      `Failed to handle automatic OAuth for server '${mcpServerName}': ${getErrorMessage(error)}`,
    );
    return false;
  }
}

/**
 * Create a transport with OAuth token for the given server configuration.
 *
 * @param mcpServerName The name of the MCP server
 * @param mcpServerConfig The MCP server configuration
 * @param accessToken The OAuth access token
 * @returns The transport with OAuth token, or null if creation fails
 */
async function createTransportWithOAuth(
  mcpServerName: string,
  mcpServerConfig: MCPServerConfig,
  accessToken: string,
): Promise<StreamableHTTPClientTransport | SSEClientTransport | null> {
  try {
    if (mcpServerConfig.httpUrl) {
      // Create HTTP transport with OAuth token
      const oauthTransportOptions: StreamableHTTPClientTransportOptions = {
        requestInit: {
          headers: {
            ...mcpServerConfig.headers,
            Authorization: `Bearer ${accessToken}`,
          },
        },
      };

      return new StreamableHTTPClientTransport(
        new URL(mcpServerConfig.httpUrl),
        oauthTransportOptions,
      );
    } else if (mcpServerConfig.url) {
      // Create SSE transport with OAuth token in Authorization header
      return new SSEClientTransport(new URL(mcpServerConfig.url), {
        requestInit: {
          headers: {
            ...mcpServerConfig.headers,
            Authorization: `Bearer ${accessToken}`,
          },
        },
      });
    }

    return null;
  } catch (error) {
    console.error(
      `Failed to create OAuth transport for server '${mcpServerName}': ${getErrorMessage(error)}`,
    );
    return null;
  }
}

/**
 * Discovers tools from all configured MCP servers and registers them with the tool registry.
 * It orchestrates the connection and discovery process for each server defined in the
 * configuration, as well as any server specified via a command-line argument.
 *
 * @param mcpServers A record of named MCP server configurations.
 * @param mcpServerCommand An optional command string for a dynamically specified MCP server.
 * @param toolRegistry The central registry where discovered tools will be registered.
 * @returns A promise that resolves when the discovery process has been attempted for all servers.
 */
export async function discoverMcpTools(
  mcpServers: Record<string, MCPServerConfig>,
  mcpServerCommand: string | undefined,
  toolRegistry: ToolRegistry,
  promptRegistry: PromptRegistry,
  debugMode: boolean,
): Promise<void> {
  mcpDiscoveryState = MCPDiscoveryState.IN_PROGRESS;
  try {
    mcpServers = populateMcpServerCommand(mcpServers, mcpServerCommand);

    const discoveryPromises = Object.entries(mcpServers).map(
      ([mcpServerName, mcpServerConfig]) =>
        connectAndDiscover(
          mcpServerName,
          mcpServerConfig,
          toolRegistry,
          promptRegistry,
          debugMode,
        ),
    );
    await Promise.all(discoveryPromises);
  } finally {
    mcpDiscoveryState = MCPDiscoveryState.COMPLETED;
  }
}

/** Visible for Testing */
export function populateMcpServerCommand(
  mcpServers: Record<string, MCPServerConfig>,
  mcpServerCommand: string | undefined,
): Record<string, MCPServerConfig> {
  if (mcpServerCommand) {
    const cmd = mcpServerCommand;
    const args = parse(cmd, process.env) as string[];
    if (args.some((arg) => typeof arg !== 'string')) {
      throw new Error('failed to parse mcpServerCommand: ' + cmd);
    }
    // use generic server name 'mcp'
    mcpServers['mcp'] = {
      command: args[0],
      args: args.slice(1),
    };
  }
  return mcpServers;
}

/**
 * Connects to an MCP server and discovers available tools, registering them with the tool registry.
 * This function handles the complete lifecycle of connecting to a server, discovering tools,
 * and cleaning up resources if no tools are found.
 *
 * @param mcpServerName The name identifier for this MCP server
 * @param mcpServerConfig Configuration object containing connection details
 * @param toolRegistry The registry to register discovered tools with
 * @returns Promise that resolves when discovery is complete
 */
export async function connectAndDiscover(
  mcpServerName: string,
  mcpServerConfig: MCPServerConfig,
  toolRegistry: ToolRegistry,
  promptRegistry: PromptRegistry,
  debugMode: boolean,
): Promise<void> {
  updateMCPServerStatus(mcpServerName, MCPServerStatus.CONNECTING);

  try {
    const mcpClient = await connectToMcpServer(
      mcpServerName,
      mcpServerConfig,
      debugMode,
    );
    try {
      updateMCPServerStatus(mcpServerName, MCPServerStatus.CONNECTED);
      mcpClient.onerror = (error) => {
        console.error(`MCP ERROR (${mcpServerName}):`, error.toString());
        updateMCPServerStatus(mcpServerName, MCPServerStatus.DISCONNECTED);
      };
      await discoverPrompts(mcpServerName, mcpClient, promptRegistry);

      const tools = await discoverTools(
        mcpServerName,
        mcpServerConfig,
        mcpClient,
      );
      for (const tool of tools) {
        toolRegistry.registerTool(tool);
      }
    } catch (error) {
      mcpClient.close();
      throw error;
    }
  } catch (error) {
    console.error(
      `Error connecting to MCP server '${mcpServerName}': ${getErrorMessage(
        error,
      )}`,
    );
    updateMCPServerStatus(mcpServerName, MCPServerStatus.DISCONNECTED);
  }
}

/**
 * Discovers and sanitizes tools from a connected MCP client.
 * It retrieves function declarations from the client, filters out disabled tools,
 * generates valid names for them, and wraps them in `DiscoveredMCPTool` instances.
 *
 * @param mcpServerName The name of the MCP server.
 * @param mcpServerConfig The configuration for the MCP server.
 * @param mcpClient The active MCP client instance.
 * @returns A promise that resolves to an array of discovered and enabled tools.
 * @throws An error if no enabled tools are found or if the server provides invalid function declarations.
 */
export async function discoverTools(
  mcpServerName: string,
  mcpServerConfig: MCPServerConfig,
  mcpClient: Client,
): Promise<DiscoveredMCPTool[]> {
  try {
    const mcpCallableTool = mcpToTool(mcpClient);
    const tool = await mcpCallableTool.tool();

    if (!Array.isArray(tool.functionDeclarations)) {
      throw new Error(`Server did not return valid function declarations.`);
    }

    const discoveredTools: DiscoveredMCPTool[] = [];
    for (const funcDecl of tool.functionDeclarations) {
      try {
        if (!isEnabled(funcDecl, mcpServerName, mcpServerConfig)) {
          continue;
        }

<<<<<<< HEAD
      const parameters = funcDecl.parametersJsonSchema ?? {
        type: 'object',
        properties: {},
      };
      sanitizeParameters(parameters);

      discoveredTools.push(
        new DiscoveredMCPTool(
          mcpCallableTool,
          mcpServerName,
          funcDecl.name!,
          funcDecl.description ?? '',
          parameters,
          mcpServerConfig.timeout ?? MCP_DEFAULT_TIMEOUT_MSEC,
          mcpServerConfig.trust,
        ),
      );
=======
        discoveredTools.push(
          new DiscoveredMCPTool(
            mcpCallableTool,
            mcpServerName,
            funcDecl.name!,
            funcDecl.description ?? '',
            funcDecl.parametersJsonSchema ?? { type: 'object', properties: {} },
            mcpServerConfig.timeout ?? MCP_DEFAULT_TIMEOUT_MSEC,
            mcpServerConfig.trust,
          ),
        );
      } catch (error) {
        console.error(
          `Error discovering tool: '${
            funcDecl.name
          }' from MCP server '${mcpServerName}': ${(error as Error).message}`,
        );
      }
>>>>>>> 820169ba
    }
    return discoveredTools;
  } catch (error) {
    throw new Error(`Error discovering tools: ${error}`);
  }
}

/**
 * Discovers and logs prompts from a connected MCP client.
 * It retrieves prompt declarations from the client and logs their names.
 *
 * @param mcpServerName The name of the MCP server.
 * @param mcpClient The active MCP client instance.
 */
export async function discoverPrompts(
  mcpServerName: string,
  mcpClient: Client,
  promptRegistry: PromptRegistry,
): Promise<void> {
  try {
    const response = await mcpClient.request(
      { method: 'prompts/list', params: {} },
      ListPromptsResultSchema,
    );

    for (const prompt of response.prompts) {
      promptRegistry.registerPrompt({
        ...prompt,
        serverName: mcpServerName,
        invoke: (params: Record<string, unknown>) =>
          invokeMcpPrompt(mcpServerName, mcpClient, prompt.name, params),
      });
    }
  } catch (error) {
    // It's okay if this fails, not all servers will have prompts.
    // Don't log an error if the method is not found, which is a common case.
    if (
      error instanceof Error &&
      !error.message?.includes('Method not found')
    ) {
      console.error(
        `Error discovering prompts from ${mcpServerName}: ${getErrorMessage(
          error,
        )}`,
      );
    }
  }
}

/**
 * Invokes a prompt on a connected MCP client.
 *
 * @param mcpServerName The name of the MCP server.
 * @param mcpClient The active MCP client instance.
 * @param promptName The name of the prompt to invoke.
 * @param promptParams The parameters to pass to the prompt.
 * @returns A promise that resolves to the result of the prompt invocation.
 */
export async function invokeMcpPrompt(
  mcpServerName: string,
  mcpClient: Client,
  promptName: string,
  promptParams: Record<string, unknown>,
): Promise<GetPromptResult> {
  try {
    const response = await mcpClient.request(
      {
        method: 'prompts/get',
        params: {
          name: promptName,
          arguments: promptParams,
        },
      },
      GetPromptResultSchema,
    );

    return response;
  } catch (error) {
    if (
      error instanceof Error &&
      !error.message?.includes('Method not found')
    ) {
      console.error(
        `Error invoking prompt '${promptName}' from ${mcpServerName} ${promptParams}: ${getErrorMessage(
          error,
        )}`,
      );
    }
    throw error;
  }
}

/**
 * Creates and connects an MCP client to a server based on the provided configuration.
 * It determines the appropriate transport (Stdio, SSE, or Streamable HTTP) and
 * establishes a connection. It also applies a patch to handle request timeouts.
 *
 * @param mcpServerName The name of the MCP server, used for logging and identification.
 * @param mcpServerConfig The configuration specifying how to connect to the server.
 * @returns A promise that resolves to a connected MCP `Client` instance.
 * @throws An error if the connection fails or the configuration is invalid.
 */
export async function connectToMcpServer(
  mcpServerName: string,
  mcpServerConfig: MCPServerConfig,
  debugMode: boolean,
): Promise<Client> {
  const mcpClient = new Client({
    name: 'gemini-cli-mcp-client',
    version: '0.0.1',
  });

  // patch Client.callTool to use request timeout as genai McpCallTool.callTool does not do it
  // TODO: remove this hack once GenAI SDK does callTool with request options
  if ('callTool' in mcpClient) {
    const origCallTool = mcpClient.callTool.bind(mcpClient);
    mcpClient.callTool = function (params, resultSchema, options) {
      return origCallTool(params, resultSchema, {
        ...options,
        timeout: mcpServerConfig.timeout ?? MCP_DEFAULT_TIMEOUT_MSEC,
      });
    };
  }

  try {
    const transport = await createTransport(
      mcpServerName,
      mcpServerConfig,
      debugMode,
    );
    try {
      await mcpClient.connect(transport, {
        timeout: mcpServerConfig.timeout ?? MCP_DEFAULT_TIMEOUT_MSEC,
      });
      return mcpClient;
    } catch (error) {
      await transport.close();
      throw error;
    }
  } catch (error) {
    // Check if this is a 401 error that might indicate OAuth is required
    const errorString = String(error);
    if (
      errorString.includes('401') &&
      (mcpServerConfig.httpUrl || mcpServerConfig.url)
    ) {
      mcpServerRequiresOAuth.set(mcpServerName, true);
      // Only trigger automatic OAuth discovery for HTTP servers or when OAuth is explicitly configured
      // For SSE servers, we should not trigger new OAuth flows automatically
      const shouldTriggerOAuth =
        mcpServerConfig.httpUrl || mcpServerConfig.oauth?.enabled;

      if (!shouldTriggerOAuth) {
        // For SSE servers without explicit OAuth config, if a token was found but rejected, report it accurately.
        const credentials = await MCPOAuthTokenStorage.getToken(mcpServerName);
        if (credentials) {
          const hasStoredTokens = await MCPOAuthProvider.getValidToken(
            mcpServerName,
            {
              // Pass client ID if available
              clientId: credentials.clientId,
            },
          );
          if (hasStoredTokens) {
            console.log(
              `Stored OAuth token for SSE server '${mcpServerName}' was rejected. ` +
                `Please re-authenticate using: /mcp auth ${mcpServerName}`,
            );
          } else {
            console.log(
              `401 error received for SSE server '${mcpServerName}' without OAuth configuration. ` +
                `Please authenticate using: /mcp auth ${mcpServerName}`,
            );
          }
        }
        throw new Error(
          `401 error received for SSE server '${mcpServerName}' without OAuth configuration. ` +
            `Please authenticate using: /mcp auth ${mcpServerName}`,
        );
      }

      // Try to extract www-authenticate header from the error
      let wwwAuthenticate = extractWWWAuthenticateHeader(errorString);

      // If we didn't get the header from the error string, try to get it from the server
      if (!wwwAuthenticate && mcpServerConfig.url) {
        console.log(
          `No www-authenticate header in error, trying to fetch it from server...`,
        );
        try {
          const response = await fetch(mcpServerConfig.url, {
            method: 'HEAD',
            headers: {
              Accept: 'text/event-stream',
            },
            signal: AbortSignal.timeout(5000),
          });

          if (response.status === 401) {
            wwwAuthenticate = response.headers.get('www-authenticate');
            if (wwwAuthenticate) {
              console.log(
                `Found www-authenticate header from server: ${wwwAuthenticate}`,
              );
            }
          }
        } catch (fetchError) {
          console.debug(
            `Failed to fetch www-authenticate header: ${getErrorMessage(fetchError)}`,
          );
        }
      }

      if (wwwAuthenticate) {
        console.log(
          `Received 401 with www-authenticate header: ${wwwAuthenticate}`,
        );

        // Try automatic OAuth discovery and authentication
        const oauthSuccess = await handleAutomaticOAuth(
          mcpServerName,
          mcpServerConfig,
          wwwAuthenticate,
        );
        if (oauthSuccess) {
          // Retry connection with OAuth token
          console.log(
            `Retrying connection to '${mcpServerName}' with OAuth token...`,
          );

          // Get the valid token - we need to create a proper OAuth config
          // The token should already be available from the authentication process
          const credentials =
            await MCPOAuthTokenStorage.getToken(mcpServerName);
          if (credentials) {
            const accessToken = await MCPOAuthProvider.getValidToken(
              mcpServerName,
              {
                // Pass client ID if available
                clientId: credentials.clientId,
              },
            );

            if (accessToken) {
              // Create transport with OAuth token
              const oauthTransport = await createTransportWithOAuth(
                mcpServerName,
                mcpServerConfig,
                accessToken,
              );
              if (oauthTransport) {
                try {
                  await mcpClient.connect(oauthTransport, {
                    timeout:
                      mcpServerConfig.timeout ?? MCP_DEFAULT_TIMEOUT_MSEC,
                  });
                  // Connection successful with OAuth
                  return mcpClient;
                } catch (retryError) {
                  console.error(
                    `Failed to connect with OAuth token: ${getErrorMessage(
                      retryError,
                    )}`,
                  );
                  throw retryError;
                }
              } else {
                console.error(
                  `Failed to create OAuth transport for server '${mcpServerName}'`,
                );
                throw new Error(
                  `Failed to create OAuth transport for server '${mcpServerName}'`,
                );
              }
            } else {
              console.error(
                `Failed to get OAuth token for server '${mcpServerName}'`,
              );
              throw new Error(
                `Failed to get OAuth token for server '${mcpServerName}'`,
              );
            }
          } else {
            console.error(
              `Failed to get credentials for server '${mcpServerName}' after successful OAuth authentication`,
            );
            throw new Error(
              `Failed to get credentials for server '${mcpServerName}' after successful OAuth authentication`,
            );
          }
        } else {
          console.error(
            `Failed to handle automatic OAuth for server '${mcpServerName}'`,
          );
          throw new Error(
            `Failed to handle automatic OAuth for server '${mcpServerName}'`,
          );
        }
      } else {
        // No www-authenticate header found, but we got a 401
        // Only try OAuth discovery for HTTP servers or when OAuth is explicitly configured
        // For SSE servers, we should not trigger new OAuth flows automatically
        const shouldTryDiscovery =
          mcpServerConfig.httpUrl || mcpServerConfig.oauth?.enabled;

        if (!shouldTryDiscovery) {
          const credentials =
            await MCPOAuthTokenStorage.getToken(mcpServerName);
          if (credentials) {
            const hasStoredTokens = await MCPOAuthProvider.getValidToken(
              mcpServerName,
              {
                // Pass client ID if available
                clientId: credentials.clientId,
              },
            );
            if (hasStoredTokens) {
              console.log(
                `Stored OAuth token for SSE server '${mcpServerName}' was rejected. ` +
                  `Please re-authenticate using: /mcp auth ${mcpServerName}`,
              );
            } else {
              console.log(
                `401 error received for SSE server '${mcpServerName}' without OAuth configuration. ` +
                  `Please authenticate using: /mcp auth ${mcpServerName}`,
              );
            }
          }
          throw new Error(
            `401 error received for SSE server '${mcpServerName}' without OAuth configuration. ` +
              `Please authenticate using: /mcp auth ${mcpServerName}`,
          );
        }

        // For SSE servers, try to discover OAuth configuration from the base URL
        console.log(`🔍 Attempting OAuth discovery for '${mcpServerName}'...`);

        if (mcpServerConfig.url) {
          const sseUrl = new URL(mcpServerConfig.url);
          const baseUrl = `${sseUrl.protocol}//${sseUrl.host}`;

          try {
            // Try to discover OAuth configuration from the base URL
            const oauthConfig = await OAuthUtils.discoverOAuthConfig(baseUrl);
            if (oauthConfig) {
              console.log(
                `Discovered OAuth configuration from base URL for server '${mcpServerName}'`,
              );

              // Create OAuth configuration for authentication
              const oauthAuthConfig = {
                enabled: true,
                authorizationUrl: oauthConfig.authorizationUrl,
                tokenUrl: oauthConfig.tokenUrl,
                scopes: oauthConfig.scopes || [],
              };

              // Perform OAuth authentication
              console.log(
                `Starting OAuth authentication for server '${mcpServerName}'...`,
              );
              await MCPOAuthProvider.authenticate(
                mcpServerName,
                oauthAuthConfig,
              );

              // Retry connection with OAuth token
              const credentials =
                await MCPOAuthTokenStorage.getToken(mcpServerName);
              if (credentials) {
                const accessToken = await MCPOAuthProvider.getValidToken(
                  mcpServerName,
                  {
                    // Pass client ID if available
                    clientId: credentials.clientId,
                  },
                );
                if (accessToken) {
                  // Create transport with OAuth token
                  const oauthTransport = await createTransportWithOAuth(
                    mcpServerName,
                    mcpServerConfig,
                    accessToken,
                  );
                  if (oauthTransport) {
                    try {
                      await mcpClient.connect(oauthTransport, {
                        timeout:
                          mcpServerConfig.timeout ?? MCP_DEFAULT_TIMEOUT_MSEC,
                      });
                      // Connection successful with OAuth
                      return mcpClient;
                    } catch (retryError) {
                      console.error(
                        `Failed to connect with OAuth token: ${getErrorMessage(
                          retryError,
                        )}`,
                      );
                      throw retryError;
                    }
                  } else {
                    console.error(
                      `Failed to create OAuth transport for server '${mcpServerName}'`,
                    );
                    throw new Error(
                      `Failed to create OAuth transport for server '${mcpServerName}'`,
                    );
                  }
                } else {
                  console.error(
                    `Failed to get OAuth token for server '${mcpServerName}'`,
                  );
                  throw new Error(
                    `Failed to get OAuth token for server '${mcpServerName}'`,
                  );
                }
              } else {
                console.error(
                  `Failed to get stored credentials for server '${mcpServerName}'`,
                );
                throw new Error(
                  `Failed to get stored credentials for server '${mcpServerName}'`,
                );
              }
            } else {
              console.error(
                `❌ Could not configure OAuth for '${mcpServerName}' - please authenticate manually with /mcp auth ${mcpServerName}`,
              );
              throw new Error(
                `OAuth configuration failed for '${mcpServerName}'. Please authenticate manually with /mcp auth ${mcpServerName}`,
              );
            }
          } catch (discoveryError) {
            console.error(
              `❌ OAuth discovery failed for '${mcpServerName}' - please authenticate manually with /mcp auth ${mcpServerName}`,
            );
            throw discoveryError;
          }
        } else {
          console.error(
            `❌ '${mcpServerName}' requires authentication but no OAuth configuration found`,
          );
          throw new Error(
            `MCP server '${mcpServerName}' requires authentication. Please configure OAuth or check server settings.`,
          );
        }
      }
    } else {
      // Handle other connection errors
      // Create a concise error message
      const errorMessage = (error as Error).message || String(error);
      const isNetworkError =
        errorMessage.includes('ENOTFOUND') ||
        errorMessage.includes('ECONNREFUSED');

      let conciseError: string;
      if (isNetworkError) {
        conciseError = `Cannot connect to '${mcpServerName}' - server may be down or URL incorrect`;
      } else {
        conciseError = `Connection failed for '${mcpServerName}': ${errorMessage}`;
      }

      if (process.env.SANDBOX) {
        conciseError += ` (check sandbox availability)`;
      }

      throw new Error(conciseError);
    }
  }
}

/** Visible for Testing */
export async function createTransport(
  mcpServerName: string,
  mcpServerConfig: MCPServerConfig,
  debugMode: boolean,
): Promise<Transport> {
  if (
    mcpServerConfig.authProviderType === AuthProviderType.GOOGLE_CREDENTIALS
  ) {
    const provider = new GoogleCredentialProvider(mcpServerConfig);
    const transportOptions:
      | StreamableHTTPClientTransportOptions
      | SSEClientTransportOptions = {
      authProvider: provider,
    };
    if (mcpServerConfig.httpUrl) {
      return new StreamableHTTPClientTransport(
        new URL(mcpServerConfig.httpUrl),
        transportOptions,
      );
    } else if (mcpServerConfig.url) {
      return new SSEClientTransport(
        new URL(mcpServerConfig.url),
        transportOptions,
      );
    }
    throw new Error('No URL configured for Google Credentials MCP server');
  }

  // Check if we have OAuth configuration or stored tokens
  let accessToken: string | null = null;
  let hasOAuthConfig = mcpServerConfig.oauth?.enabled;

  if (hasOAuthConfig && mcpServerConfig.oauth) {
    accessToken = await MCPOAuthProvider.getValidToken(
      mcpServerName,
      mcpServerConfig.oauth,
    );

    if (!accessToken) {
      console.error(
        `MCP server '${mcpServerName}' requires OAuth authentication. ` +
          `Please authenticate using the /mcp auth command.`,
      );
      throw new Error(
        `MCP server '${mcpServerName}' requires OAuth authentication. ` +
          `Please authenticate using the /mcp auth command.`,
      );
    }
  } else {
    // Check if we have stored OAuth tokens for this server (from previous authentication)
    const credentials = await MCPOAuthTokenStorage.getToken(mcpServerName);
    if (credentials) {
      accessToken = await MCPOAuthProvider.getValidToken(mcpServerName, {
        // Pass client ID if available
        clientId: credentials.clientId,
      });

      if (accessToken) {
        hasOAuthConfig = true;
        console.log(`Found stored OAuth token for server '${mcpServerName}'`);
      }
    }
  }

  if (mcpServerConfig.httpUrl) {
    const transportOptions: StreamableHTTPClientTransportOptions = {};

    // Set up headers with OAuth token if available
    if (hasOAuthConfig && accessToken) {
      transportOptions.requestInit = {
        headers: {
          ...mcpServerConfig.headers,
          Authorization: `Bearer ${accessToken}`,
        },
      };
    } else if (mcpServerConfig.headers) {
      transportOptions.requestInit = {
        headers: mcpServerConfig.headers,
      };
    }

    return new StreamableHTTPClientTransport(
      new URL(mcpServerConfig.httpUrl),
      transportOptions,
    );
  }

  if (mcpServerConfig.url) {
    const transportOptions: SSEClientTransportOptions = {};

    // Set up headers with OAuth token if available
    if (hasOAuthConfig && accessToken) {
      transportOptions.requestInit = {
        headers: {
          ...mcpServerConfig.headers,
          Authorization: `Bearer ${accessToken}`,
        },
      };
    } else if (mcpServerConfig.headers) {
      transportOptions.requestInit = {
        headers: mcpServerConfig.headers,
      };
    }

    return new SSEClientTransport(
      new URL(mcpServerConfig.url),
      transportOptions,
    );
  }

  if (mcpServerConfig.command) {
    const transport = new StdioClientTransport({
      command: mcpServerConfig.command,
      args: mcpServerConfig.args || [],
      env: {
        ...process.env,
        ...(mcpServerConfig.env || {}),
      } as Record<string, string>,
      cwd: mcpServerConfig.cwd,
      stderr: 'pipe',
    });
    if (debugMode) {
      transport.stderr!.on('data', (data) => {
        const stderrStr = data.toString().trim();
        console.debug(`[DEBUG] [MCP STDERR (${mcpServerName})]: `, stderrStr);
      });
    }
    return transport;
  }

  throw new Error(
    `Invalid configuration: missing httpUrl (for Streamable HTTP), url (for SSE), and command (for stdio).`,
  );
}

/** Visible for testing */
export function isEnabled(
  funcDecl: FunctionDeclaration,
  mcpServerName: string,
  mcpServerConfig: MCPServerConfig,
): boolean {
  if (!funcDecl.name) {
    console.warn(
      `Discovered a function declaration without a name from MCP server '${mcpServerName}'. Skipping.`,
    );
    return false;
  }
  const { includeTools, excludeTools } = mcpServerConfig;

  // excludeTools takes precedence over includeTools
  if (excludeTools && excludeTools.includes(funcDecl.name)) {
    return false;
  }

  return (
    !includeTools ||
    includeTools.some(
      (tool) => tool === funcDecl.name || tool.startsWith(`${funcDecl.name}(`),
    )
  );
}<|MERGE_RESOLUTION|>--- conflicted
+++ resolved
@@ -433,32 +433,19 @@
           continue;
         }
 
-<<<<<<< HEAD
-      const parameters = funcDecl.parametersJsonSchema ?? {
-        type: 'object',
-        properties: {},
-      };
-      sanitizeParameters(parameters);
-
-      discoveredTools.push(
-        new DiscoveredMCPTool(
-          mcpCallableTool,
-          mcpServerName,
-          funcDecl.name!,
-          funcDecl.description ?? '',
-          parameters,
-          mcpServerConfig.timeout ?? MCP_DEFAULT_TIMEOUT_MSEC,
-          mcpServerConfig.trust,
-        ),
-      );
-=======
+        const parameters = funcDecl.parametersJsonSchema ?? {
+          type: 'object',
+          properties: {},
+        };
+        sanitizeParameters(parameters);
+        
         discoveredTools.push(
           new DiscoveredMCPTool(
             mcpCallableTool,
             mcpServerName,
             funcDecl.name!,
             funcDecl.description ?? '',
-            funcDecl.parametersJsonSchema ?? { type: 'object', properties: {} },
+            parameters,
             mcpServerConfig.timeout ?? MCP_DEFAULT_TIMEOUT_MSEC,
             mcpServerConfig.trust,
           ),
@@ -470,7 +457,6 @@
           }' from MCP server '${mcpServerName}': ${(error as Error).message}`,
         );
       }
->>>>>>> 820169ba
     }
     return discoveredTools;
   } catch (error) {
