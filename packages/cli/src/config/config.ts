--- conflicted
+++ resolved
@@ -49,11 +49,8 @@
   telemetryTarget: string | undefined;
   telemetryOtlpEndpoint: string | undefined;
   telemetryLogPrompts: boolean | undefined;
-<<<<<<< HEAD
   acp: boolean | undefined;
-=======
   'allowed-mcp-server-names': string | undefined;
->>>>>>> 4dab31f1
 }
 
 async function parseArguments(): Promise<CliArgs> {
@@ -134,15 +131,12 @@
       description: 'Enables checkpointing of file edits',
       default: false,
     })
-<<<<<<< HEAD
     .option('acp', {
       type: 'boolean',
       description: 'Starts the agent in ACP mode',
-=======
     .option('allowed-mcp-server-names', {
       type: 'string',
       description: 'Allowed MCP server names',
->>>>>>> 4dab31f1
     })
     .version(await getCliVersion()) // This will enable the --version flag based on package.json
     .alias('v', 'version')
