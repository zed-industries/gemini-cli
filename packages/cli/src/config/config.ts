/**
 * @license
 * Copyright 2025 Google LLC
 * SPDX-License-Identifier: Apache-2.0
 */

import * as fs from 'fs';
import * as path from 'path';
import { homedir } from 'node:os';
import yargs from 'yargs/yargs';
import { hideBin } from 'yargs/helpers';
import process from 'node:process';
import {
  Config,
  loadServerHierarchicalMemory,
  setGeminiMdFilename as setServerGeminiMdFilename,
  getCurrentGeminiMdFilename,
  ApprovalMode,
  DEFAULT_GEMINI_MODEL,
  DEFAULT_GEMINI_EMBEDDING_MODEL,
  DEFAULT_MEMORY_FILE_FILTERING_OPTIONS,
  FileDiscoveryService,
  TelemetryTarget,
  FileFilteringOptions,
  IdeClient,
} from '@google/gemini-cli-core';
import { Settings } from './settings.js';

import { Extension, annotateActiveExtensions } from './extension.js';
import { getCliVersion } from '../utils/version.js';
import { loadSandboxConfig } from './sandboxConfig.js';

// Simple console logger for now - replace with actual logger if available
const logger = {
  // eslint-disable-next-line @typescript-eslint/no-explicit-any
  debug: (...args: any[]) => console.debug('[DEBUG]', ...args),
  // eslint-disable-next-line @typescript-eslint/no-explicit-any
  warn: (...args: any[]) => console.warn('[WARN]', ...args),
  // eslint-disable-next-line @typescript-eslint/no-explicit-any
  error: (...args: any[]) => console.error('[ERROR]', ...args),
};

export interface CliArgs {
  model: string | undefined;
  sandbox: boolean | string | undefined;
  sandboxImage: string | undefined;
  debug: boolean | undefined;
  prompt: string | undefined;
  promptInteractive: string | undefined;
  allFiles: boolean | undefined;
  all_files: boolean | undefined;
  showMemoryUsage: boolean | undefined;
  show_memory_usage: boolean | undefined;
  yolo: boolean | undefined;
  telemetry: boolean | undefined;
  checkpointing: boolean | undefined;
  telemetryTarget: string | undefined;
  telemetryOtlpEndpoint: string | undefined;
  telemetryLogPrompts: boolean | undefined;
  telemetryOutfile: string | undefined;
  allowedMcpServerNames: string[] | undefined;
  experimentalAcp: boolean | undefined;
  extensions: string[] | undefined;
  listExtensions: boolean | undefined;
  ideMode?: boolean | undefined;
  ideModeFeature: boolean | undefined;
  proxy: string | undefined;
  includeDirectories: string[] | undefined;
}

export async function parseArguments(): Promise<CliArgs> {
  const yargsInstance = yargs(hideBin(process.argv))
    .scriptName('gemini')
    .usage(
      '$0 [options]',
      'Gemini CLI - Launch an interactive CLI, use -p/--prompt for non-interactive mode',
    )
    .option('model', {
      alias: 'm',
      type: 'string',
      description: `Model`,
      default: process.env.GEMINI_MODEL || DEFAULT_GEMINI_MODEL,
    })
    .option('prompt', {
      alias: 'p',
      type: 'string',
      description: 'Prompt. Appended to input on stdin (if any).',
    })
    .option('prompt-interactive', {
      alias: 'i',
      type: 'string',
      description:
        'Execute the provided prompt and continue in interactive mode',
    })
    .option('sandbox', {
      alias: 's',
      type: 'boolean',
      description: 'Run in sandbox?',
    })
    .option('sandbox-image', {
      type: 'string',
      description: 'Sandbox image URI.',
    })
    .option('debug', {
      alias: 'd',
      type: 'boolean',
      description: 'Run in debug mode?',
      default: false,
    })
    .option('all-files', {
      alias: ['a'],
      type: 'boolean',
      description: 'Include ALL files in context?',
      default: false,
    })
    .option('all_files', {
      type: 'boolean',
      description: 'Include ALL files in context?',
      default: false,
    })
    .deprecateOption(
      'all_files',
      'Use --all-files instead. We will be removing --all_files in the coming weeks.',
    )
    .option('show-memory-usage', {
      type: 'boolean',
      description: 'Show memory usage in status bar',
      default: false,
    })
    .option('show_memory_usage', {
      type: 'boolean',
      description: 'Show memory usage in status bar',
      default: false,
    })
    .deprecateOption(
      'show_memory_usage',
      'Use --show-memory-usage instead. We will be removing --show_memory_usage in the coming weeks.',
    )
    .option('yolo', {
      alias: 'y',
      type: 'boolean',
      description:
        'Automatically accept all actions (aka YOLO mode, see https://www.youtube.com/watch?v=xvFZjo5PgG0 for more details)?',
      default: false,
    })
    .option('telemetry', {
      type: 'boolean',
      description:
        'Enable telemetry? This flag specifically controls if telemetry is sent. Other --telemetry-* flags set specific values but do not enable telemetry on their own.',
    })
    .option('telemetry-target', {
      type: 'string',
      choices: ['local', 'gcp'],
      description:
        'Set the telemetry target (local or gcp). Overrides settings files.',
    })
    .option('telemetry-otlp-endpoint', {
      type: 'string',
      description:
        'Set the OTLP endpoint for telemetry. Overrides environment variables and settings files.',
    })
    .option('telemetry-log-prompts', {
      type: 'boolean',
      description:
        'Enable or disable logging of user prompts for telemetry. Overrides settings files.',
    })
    .option('telemetry-outfile', {
      type: 'string',
      description: 'Redirect all telemetry output to the specified file.',
    })
    .option('checkpointing', {
      alias: 'c',
      type: 'boolean',
      description: 'Enables checkpointing of file edits',
      default: false,
    })
    .option('experimental-acp', {
      type: 'boolean',
      description:
        '(Experimental) Starts an MCP server over Standard I/O that can be used to access the agent',
    })
    .option('allowed-mcp-server-names', {
      type: 'array',
      string: true,
      description: 'Allowed MCP server names',
    })
    .option('extensions', {
      alias: 'e',
      type: 'array',
      string: true,
      description:
        'A list of extensions to use. If not provided, all extensions are used.',
    })
    .option('list-extensions', {
      alias: 'l',
      type: 'boolean',
      description: 'List all available extensions and exit.',
    })
    .option('ide-mode-feature', {
      type: 'boolean',
      description: 'Run in IDE mode?',
    })
    .option('proxy', {
      type: 'string',
      description:
        'Proxy for gemini client, like schema://user:password@host:port',
    })
    .option('include-directories', {
      type: 'array',
      string: true,
      description:
        'Additional directories to include in the workspace (comma-separated or multiple --include-directories)',
      coerce: (dirs: string[]) =>
        // Handle comma-separated values
        dirs.flatMap((dir) => dir.split(',').map((d) => d.trim())),
    })
    .version(await getCliVersion()) // This will enable the --version flag based on package.json
    .alias('v', 'version')
    .help()
    .alias('h', 'help')
    .strict()
    .check((argv) => {
      if (argv.prompt && argv.promptInteractive) {
        throw new Error(
          'Cannot use both --prompt (-p) and --prompt-interactive (-i) together',
        );
      }
      return true;
    });

  yargsInstance.wrap(yargsInstance.terminalWidth());
  const result = yargsInstance.parseSync();

  // The import format is now only controlled by settings.memoryImportFormat
  // We no longer accept it as a CLI argument
  return result as CliArgs;
}

// This function is now a thin wrapper around the server's implementation.
// It's kept in the CLI for now as App.tsx directly calls it for memory refresh.
// TODO: Consider if App.tsx should get memory via a server call or if Config should refresh itself.
export async function loadHierarchicalGeminiMemory(
  currentWorkingDirectory: string,
  debugMode: boolean,
  fileService: FileDiscoveryService,
  settings: Settings,
  extensionContextFilePaths: string[] = [],
  memoryImportFormat: 'flat' | 'tree' = 'tree',
  fileFilteringOptions?: FileFilteringOptions,
): Promise<{ memoryContent: string; fileCount: number }> {
  // FIX: Use real, canonical paths for a reliable comparison to handle symlinks.
  const realCwd = fs.realpathSync(path.resolve(currentWorkingDirectory));
  const realHome = fs.realpathSync(path.resolve(homedir()));
  const isHomeDirectory = realCwd === realHome;

  // If it is the home directory, pass an empty string to the core memory
  // function to signal that it should skip the workspace search.
  const effectiveCwd = isHomeDirectory ? '' : currentWorkingDirectory;

  if (debugMode) {
    logger.debug(
      `CLI: Delegating hierarchical memory load to server for CWD: ${currentWorkingDirectory} (memoryImportFormat: ${memoryImportFormat})`,
    );
  }

  // Directly call the server function with the corrected path.
  return loadServerHierarchicalMemory(
    effectiveCwd,
    debugMode,
    fileService,
    extensionContextFilePaths,
    memoryImportFormat,
    fileFilteringOptions,
    settings.memoryDiscoveryMaxDirs,
  );
}

export async function loadCliConfig(
  settings: Settings,
  extensions: Extension[],
  sessionId: string,
  argv: CliArgs,
  cwd: string = process.cwd(),
): Promise<Config> {
  const debugMode =
    argv.debug ||
    [process.env.DEBUG, process.env.DEBUG_MODE].some(
      (v) => v === 'true' || v === '1',
    ) ||
    false;
  const memoryImportFormat = settings.memoryImportFormat || 'tree';
  const ideMode =
    (argv.ideMode ?? settings.ideMode ?? false) &&
    process.env.TERM_PROGRAM === 'vscode';

  const ideModeFeature =
    (argv.ideModeFeature ?? settings.ideModeFeature ?? false) &&
    !process.env.SANDBOX;

  const ideClient = IdeClient.getInstance(ideMode && ideModeFeature);

  const allExtensions = annotateActiveExtensions(
    extensions,
    argv.extensions || [],
  );

  const activeExtensions = extensions.filter(
    (_, i) => allExtensions[i].isActive,
  );

  // Set the context filename in the server's memoryTool module BEFORE loading memory
  // TODO(b/343434939): This is a bit of a hack. The contextFileName should ideally be passed
  // directly to the Config constructor in core, and have core handle setGeminiMdFilename.
  // However, loadHierarchicalGeminiMemory is called *before* createServerConfig.
  if (settings.contextFileName) {
    setServerGeminiMdFilename(settings.contextFileName);
  } else {
    // Reset to default if not provided in settings.
    setServerGeminiMdFilename(getCurrentGeminiMdFilename());
  }

  const extensionContextFilePaths = activeExtensions.flatMap(
    (e) => e.contextFiles,
  );

  const fileService = new FileDiscoveryService(cwd);

  const fileFiltering = {
    ...DEFAULT_MEMORY_FILE_FILTERING_OPTIONS,
    ...settings.fileFiltering,
  };

  // Call the (now wrapper) loadHierarchicalGeminiMemory which calls the server's version
  const { memoryContent, fileCount } = await loadHierarchicalGeminiMemory(
    cwd,
    debugMode,
    fileService,
    settings,
    extensionContextFilePaths,
    memoryImportFormat,
    fileFiltering,
  );

  let mcpServers = mergeMcpServers(settings, activeExtensions);
  const excludeTools = mergeExcludeTools(settings, activeExtensions);
  const blockedMcpServers: Array<{ name: string; extensionName: string }> = [];

  if (!argv.allowedMcpServerNames) {
    if (settings.allowMCPServers) {
      const allowedNames = new Set(settings.allowMCPServers.filter(Boolean));
      if (allowedNames.size > 0) {
        mcpServers = Object.fromEntries(
          Object.entries(mcpServers).filter(([key]) => allowedNames.has(key)),
        );
      }
    }

    if (settings.excludeMCPServers) {
      const excludedNames = new Set(settings.excludeMCPServers.filter(Boolean));
      if (excludedNames.size > 0) {
        mcpServers = Object.fromEntries(
          Object.entries(mcpServers).filter(([key]) => !excludedNames.has(key)),
        );
      }
    }
  }

  if (argv.allowedMcpServerNames) {
    const allowedNames = new Set(argv.allowedMcpServerNames.filter(Boolean));
    if (allowedNames.size > 0) {
      mcpServers = Object.fromEntries(
        Object.entries(mcpServers).filter(([key, server]) => {
          const isAllowed = allowedNames.has(key);
          if (!isAllowed) {
            blockedMcpServers.push({
              name: key,
              extensionName: server.extensionName || '',
            });
          }
          return isAllowed;
        }),
      );
    } else {
      blockedMcpServers.push(
        ...Object.entries(mcpServers).map(([key, server]) => ({
          name: key,
          extensionName: server.extensionName || '',
        })),
      );
      mcpServers = {};
    }
  }

  const sandboxConfig = await loadSandboxConfig(settings, argv);

  return new Config({
    sessionId,
    embeddingModel: DEFAULT_GEMINI_EMBEDDING_MODEL,
    sandbox: sandboxConfig,
<<<<<<< HEAD
    targetDir: cwd,
=======
    targetDir: process.cwd(),
    includeDirectories: argv.includeDirectories,
>>>>>>> 820169ba
    debugMode,
    question: argv.promptInteractive || argv.prompt || '',
    fullContext: argv.allFiles || argv.all_files || false,
    coreTools: settings.coreTools || undefined,
    excludeTools,
    toolDiscoveryCommand: settings.toolDiscoveryCommand,
    toolCallCommand: settings.toolCallCommand,
    mcpServerCommand: settings.mcpServerCommand,
    mcpServers,
    userMemory: memoryContent,
    geminiMdFileCount: fileCount,
    approvalMode: argv.yolo || false ? ApprovalMode.YOLO : ApprovalMode.DEFAULT,
    showMemoryUsage:
      argv.showMemoryUsage ||
      argv.show_memory_usage ||
      settings.showMemoryUsage ||
      false,
    accessibility: settings.accessibility,
    telemetry: {
      enabled: argv.telemetry ?? settings.telemetry?.enabled,
      target: (argv.telemetryTarget ??
        settings.telemetry?.target) as TelemetryTarget,
      otlpEndpoint:
        argv.telemetryOtlpEndpoint ??
        process.env.OTEL_EXPORTER_OTLP_ENDPOINT ??
        settings.telemetry?.otlpEndpoint,
      logPrompts: argv.telemetryLogPrompts ?? settings.telemetry?.logPrompts,
      outfile: argv.telemetryOutfile ?? settings.telemetry?.outfile,
    },
    usageStatisticsEnabled: settings.usageStatisticsEnabled ?? true,
    // Git-aware file filtering settings
    fileFiltering: {
      respectGitIgnore: settings.fileFiltering?.respectGitIgnore,
      respectGeminiIgnore: settings.fileFiltering?.respectGeminiIgnore,
      enableRecursiveFileSearch:
        settings.fileFiltering?.enableRecursiveFileSearch,
    },
    checkpointing: argv.checkpointing || settings.checkpointing?.enabled,
    proxy:
      argv.proxy ||
      process.env.HTTPS_PROXY ||
      process.env.https_proxy ||
      process.env.HTTP_PROXY ||
      process.env.http_proxy,
    cwd,
    fileDiscoveryService: fileService,
    bugCommand: settings.bugCommand,
    model: argv.model!,
    extensionContextFilePaths,
    maxSessionTurns: settings.maxSessionTurns ?? -1,
    experimentalAcp: argv.experimentalAcp || false,
    listExtensions: argv.listExtensions || false,
    extensions: allExtensions,
    blockedMcpServers,
    noBrowser: !!process.env.NO_BROWSER,
    summarizeToolOutput: settings.summarizeToolOutput,
    ideMode,
    ideModeFeature,
    ideClient,
  });
}

function mergeMcpServers(settings: Settings, extensions: Extension[]) {
  const mcpServers = { ...(settings.mcpServers || {}) };
  for (const extension of extensions) {
    Object.entries(extension.config.mcpServers || {}).forEach(
      ([key, server]) => {
        if (mcpServers[key]) {
          logger.warn(
            `Skipping extension MCP config for server with key "${key}" as it already exists.`,
          );
          return;
        }
        mcpServers[key] = {
          ...server,
          extensionName: extension.config.name,
        };
      },
    );
  }
  return mcpServers;
}

function mergeExcludeTools(
  settings: Settings,
  extensions: Extension[],
): string[] {
  const allExcludeTools = new Set(settings.excludeTools || []);
  for (const extension of extensions) {
    for (const tool of extension.config.excludeTools || []) {
      allExcludeTools.add(tool);
    }
  }
  return [...allExcludeTools];
}<|MERGE_RESOLUTION|>--- conflicted
+++ resolved
@@ -397,12 +397,8 @@
     sessionId,
     embeddingModel: DEFAULT_GEMINI_EMBEDDING_MODEL,
     sandbox: sandboxConfig,
-<<<<<<< HEAD
     targetDir: cwd,
-=======
-    targetDir: process.cwd(),
     includeDirectories: argv.includeDirectories,
->>>>>>> 820169ba
     debugMode,
     question: argv.promptInteractive || argv.prompt || '',
     fullContext: argv.allFiles || argv.all_files || false,
